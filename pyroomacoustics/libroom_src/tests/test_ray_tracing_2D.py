import numpy as np
import pyroomacoustics as pra
from pyroomacoustics.utilities import fractional_delay
import matplotlib.pyplot as plt
import time
import scipy
from scipy.io import wavfile
from scipy import signal
from pyroomacoustics import build_rir

wall_corners_L_shape = [
    np.array([  # left
        [0, 0],
        [0,5],
    ]),
    np.array([  # back
        [0, 5],
        [5, 5],
    ]),
    np.array([  # up right
        [5, 5],
        [5, 3],
    ]),
    np.array([  # horizontal right
        [5, 3],
        [3, 3],
    ]),
    np.array([  # down right
        [3, 3],
        [3, 0],
    ]),
    np.array([  # front
        [3, 0],
        [0, 0],
    ]),
]

wall_corners_square = [
    np.array([  # left
        [0, 0],
        [0, 5],
    ]),
    np.array([  # back
        [0, 5],
        [5, 5],
    ]),
    np.array([  # right
        [5, 5],
        [5, 0],
    ]),
    np.array([  # front
        [5, 0],
        [0, 0],
    ]),
]

absorptions = [0.1]*len(wall_corners_L_shape)

room_shape = 0
def test_room_construct():

    global room_shape
    # Choose which room to use
    if room_shape == 0 :

        absorptions = [0.1] * len(wall_corners_square)
        walls = [pra.libroom.Wall2D(c, a) for c, a in zip(wall_corners_square, absorptions)]
        obstructing_walls = []
        microphones = np.array([
            [3.2, ],
            [0.7, ],
        ])

        room = pra.libroom.Room2D(walls, obstructing_walls, microphones)

    else :
        absorptions = [0.1] * len(wall_corners_L_shape)
        walls = [pra.libroom.Wall2D(c, a) for c, a in zip(wall_corners_L_shape, absorptions)]
        obstructing_walls = []
        microphones = np.array([
            [3.9, ],
            [4.1, ],
        ])

        room = pra.libroom.Room2D(walls, obstructing_walls, microphones)

    return room


<<<<<<< HEAD
def compute_rir(log, time_thres, fs, mic_id=1, plot=True):
    # TIME = 0
    # ENERGY = 1
    #
    # time = np.array([e[TIME] for e in log], dtype=np.float)
    # alpha = np.array([e[ENERGY] for e in log], dtype=np.float)
    # visibility = np.ones(time.shape[0], dtype=np.int32)
    #
    # # ======= WITH FRACTIONAL PART =======
    #
    # # the python utilities to compute the rir
    # fdl = pra.constants.get('frac_delay_length')
    # fdl2 = (fdl - 1) // 2  # Integer division
    #
    # ir = np.zeros(int(time_thres * fs) + fdl)
    #
    # print(np.floor(fs * np.min(time)) - fdl2)
    #
    #
    # build_rir.fast_rir_builder(ir, time, alpha, visibility, fs, fdl)
    #
    # if plot:
    #     x = np.arange(len(ir)) / fs
    #     plt.figure()
    #     plt.plot(x, ir)
    #     plt.title("RIR")
    #     plt.show()
    #
    # return ir
=======
def compute_rir(mic_log, time_thres, fs, mic_id=1, plot=True):
>>>>>>> b915492d


    TIME = 0
    ENERGY = 1

    # ======= WITH FRACTIONAL PART =======

    # the python utilities to compute the rir
    fdl = pra.constants.get('frac_delay_length')
    fdl2 = (fdl - 1) // 2  # Integer division

    ir = np.zeros(int(time_thres * fs) + fdl)

    for entry in mic_log:
        time_ip = int(np.floor(entry[TIME] * fs))

        if time_ip > len(ir) - fdl2 or time_ip < fdl2:
            continue

        time_fp = (entry[TIME] * fs) - time_ip

        ir[time_ip - fdl2:time_ip + fdl2 + 1] += (entry[ENERGY] * fractional_delay(time_fp))


    if plot :
        x = np.arange(len(ir)) / fs
        plt.figure()
        plt.plot(x, ir)
        plt.title("RIR for microphone " + str(mic_id))
        plt.show()

    return ir

def apply_rir(rir, wav_file_name, fs, cutoff=200, result_name="aaa.wav"):


    fs0, audio_anechoic = wavfile.read(wav_file_name)


    if len(audio_anechoic.shape) > 1 :
        audio_anechoic = audio_anechoic[:,0]

    audio_anechoic = audio_anechoic - np.mean(audio_anechoic)

    # Compute the convolution and set all coefficients between -1 and 1 (range for float32 .wav files)
    result = scipy.signal.fftconvolve(rir, audio_anechoic)

    if cutoff > 0:
        result = highpass(result, fs, cutoff)

    result /= np.abs(result).max()
    result -= np.mean(result)
    wavfile.write(result_name, rate=fs, data=result.astype('float32'))

def highpass(audio, fs, cutoff=200, butter_order=5):
    nyq = 0.5 * fs
    fc_norm = cutoff / nyq
    b, a = signal.butter(butter_order, fc_norm, btype="high", analog=False)
    return signal.lfilter(b, a, audio)


if __name__ == '__main__':

    room = test_room_construct()

    # parameters
    nb_phis = 50
    nb_thetas = 50
    source_pos = [2.,2.2]
    mic_radius = 0.5


    scatter_coef = 0.1


    time_thres = 0.8 #s
    energy_thres = 0.001
    sound_speed = 340

    fs = 16000

    # compute the log with the C++ code
    chrono = time.time()
    log = room.get_rir_entries(nb_phis, nb_thetas, source_pos, mic_radius, scatter_coef, time_thres, energy_thres, sound_speed)


    print("\nNumber of phi : ", nb_phis)
    print("Number of theta :", nb_thetas)
    print("\nThere are", len(log), " microphone(s).")
    print("(", nb_phis, "*", nb_thetas,") =", nb_phis * nb_thetas, " rays traced in ", time.time() - chrono, " seconds")

    print("------------------\n")

    # For all microphones
    for k in range(len(log)):
        mic_log = log[k]
        print("For microphone n° ", k+1, ": ", len(mic_log), " entries to build the rir")

        rir = compute_rir(mic_log, time_thres, fs, mic_id = k+1, plot=True)
        apply_rir(rir, "0riginal.wav", fs, cutoff=0, result_name="aaa_mic"+str(k+1))


<|MERGE_RESOLUTION|>--- conflicted
+++ resolved
@@ -87,40 +87,7 @@
     return room
 
 
-<<<<<<< HEAD
-def compute_rir(log, time_thres, fs, mic_id=1, plot=True):
-    # TIME = 0
-    # ENERGY = 1
-    #
-    # time = np.array([e[TIME] for e in log], dtype=np.float)
-    # alpha = np.array([e[ENERGY] for e in log], dtype=np.float)
-    # visibility = np.ones(time.shape[0], dtype=np.int32)
-    #
-    # # ======= WITH FRACTIONAL PART =======
-    #
-    # # the python utilities to compute the rir
-    # fdl = pra.constants.get('frac_delay_length')
-    # fdl2 = (fdl - 1) // 2  # Integer division
-    #
-    # ir = np.zeros(int(time_thres * fs) + fdl)
-    #
-    # print(np.floor(fs * np.min(time)) - fdl2)
-    #
-    #
-    # build_rir.fast_rir_builder(ir, time, alpha, visibility, fs, fdl)
-    #
-    # if plot:
-    #     x = np.arange(len(ir)) / fs
-    #     plt.figure()
-    #     plt.plot(x, ir)
-    #     plt.title("RIR")
-    #     plt.show()
-    #
-    # return ir
-=======
 def compute_rir(mic_log, time_thres, fs, mic_id=1, plot=True):
->>>>>>> b915492d
-
 
     TIME = 0
     ENERGY = 1
