--- conflicted
+++ resolved
@@ -23,12 +23,8 @@
    */
   Room<3> *room = new Room<3>();
 
-<<<<<<< HEAD
-  room->microphones = _microphones;
-  
-=======
+
   room->microphones = _microphones.topRows(3);
->>>>>>> 934c0e0b
 
   for (auto wall : _walls)
     room->walls.push_back(wall.cast<Wall<3>>());
@@ -36,13 +32,7 @@
   for (auto owall : _obstructing_walls)
     room->obstructing_walls.push_back(owall.cast<int>());
 
-<<<<<<< HEAD
-  room->dim = room->walls[0].dim;
-  room->n_mics = _microphones.cols();  
-  // Specific to ray tracing
-
   room->max_dist = room->get_max_distance();
-=======
   return room;
 }
 
@@ -60,7 +50,8 @@
 
   for (auto owall : _obstructing_walls)
     room->obstructing_walls.push_back(owall.cast<int>());
->>>>>>> 934c0e0b
+    
+  room->max_dist = room->get_max_distance();
 
   return room;
 }
@@ -72,10 +63,16 @@
     // The 3D Room class
     py::class_<Room<3>>(m, "Room")
       //.def(py::init<py::list, py::list, const Eigen::MatrixXf &>())
-      .def(py::init(&create_room_3D))
+      .def(py::init(&create_room_2D))
       .def("image_source_model", &Room<3>::image_source_model)
       .def("image_source_shoebox", &Room<3>::image_source_shoebox)
       .def("get_wall", &Room<3>::get_wall)
+      .def("get_max_distance", &Room<3>::get_max_distance)
+      .def("next_wall_hit", &Room<3>::next_wall_hit)
+      .def("scat_ray", &Room<3>::scat_ray)
+      .def("simul_ray", &Room<3>::simul_ray)
+      .def("get_rir_entries", &Room<3>::get_rir_entries)  
+      .def("contains", &Room<3>::contains)
       .def_readonly("sources", &Room<3>::sources)
       .def_readonly("orders", &Room<3>::orders)
       .def_readonly("attenuations", &Room<3>::attenuations)
@@ -84,38 +81,23 @@
       .def_readonly("walls", &Room<3>::walls)
       .def_readonly("obstructing_walls", &Room<3>::obstructing_walls)
       .def_readonly("microphones", &Room<3>::microphones)
+      .def_readonly("n_mics", &Room<3>::n_mics)
+      .def_readonly("max_dist", &Room<3>::max_dist)
       ;
 
     // The 2D Room class
     py::class_<Room<2>>(m, "Room2D")
       //.def(py::init<py::list, py::list, const Eigen::MatrixXf &>())
-<<<<<<< HEAD
-      .def(py::init(&create_room))
-      .def("image_source_model", &Room::image_source_model)
-      .def("image_source_shoebox", &Room::image_source_shoebox)
-      .def("get_wall", &Room::get_wall)
-      .def("get_max_distance", &Room::get_max_distance)
-      .def("next_wall_hit", &Room::next_wall_hit)
-      .def("scat_ray", &Room::scat_ray)
-      .def("simul_ray", &Room::simul_ray)
-      .def("get_rir_entries", &Room::get_rir_entries)  
-      .def("contains", &Room::contains)   
-      .def_readonly("sources", &Room::sources)
-      .def_readonly("orders", &Room::orders)
-      .def_readonly("attenuations", &Room::attenuations)
-      .def_readonly("gen_walls", &Room::gen_walls)
-      .def_readonly("visible_mics", &Room::visible_mics)
-      .def_readonly("walls", &Room::walls)
-      .def_readonly("obstructing_walls", &Room::obstructing_walls)
-      .def_readonly("microphones", &Room::microphones)
-      .def_readonly("n_mics", &Room::n_mics)
-      .def_readonly("max_dist", &Room::max_dist)
-      
-=======
       .def(py::init(&create_room_2D))
       .def("image_source_model", &Room<2>::image_source_model)
       .def("image_source_shoebox", &Room<2>::image_source_shoebox)
       .def("get_wall", &Room<2>::get_wall)
+      .def("get_max_distance", &Room<2>::get_max_distance)
+      .def("next_wall_hit", &Room<2>::next_wall_hit)
+      .def("scat_ray", &Room<2>::scat_ray)
+      .def("simul_ray", &Room<2>::simul_ray)
+      .def("get_rir_entries", &Room<2>::get_rir_entries)  
+      .def("contains", &Room<2>::contains)
       .def_readonly("sources", &Room<2>::sources)
       .def_readonly("orders", &Room<2>::orders)
       .def_readonly("attenuations", &Room<2>::attenuations)
@@ -124,7 +106,8 @@
       .def_readonly("walls", &Room<2>::walls)
       .def_readonly("obstructing_walls", &Room<2>::obstructing_walls)
       .def_readonly("microphones", &Room<2>::microphones)
->>>>>>> 934c0e0b
+      .def_readonly("n_mics", &Room<2>::n_mics)
+      .def_readonly("max_dist", &Room<2>::max_dist)
       ;
 
     // The Wall class
@@ -133,27 +116,12 @@
     wall_cls
         .def(py::init<const Eigen::Matrix<float,3,Eigen::Dynamic> &, float, const std::string &>(),
             py::arg("corners"), py::arg("absorption") = 0., py::arg("name") = "")
-<<<<<<< HEAD
-        .def("area", &Wall::area)
-        .def("intersection", &Wall::intersection)
-        .def("intersects", &Wall::intersects)
-        .def("side", &Wall::side)
-        .def("reflect", &Wall::reflect)
-        .def("same_as", &Wall::same_as)
-        .def_readonly("dim", &Wall::dim)
-        .def_readwrite("absorption", &Wall::absorption)
-        .def_readwrite("name", &Wall::name)
-        .def_readonly("corners", &Wall::corners)
-        .def_readonly("origin", &Wall::origin)
-        .def_readonly("normal", &Wall::normal)
-        .def_readonly("basis", &Wall::basis)
-        .def_readonly("flat_corners", &Wall::flat_corners)
-=======
         .def("area", &Wall<3>::area)
         .def("intersection", &Wall<3>::intersection)
         .def("intersects", &Wall<3>::intersects)
         .def("side", &Wall<3>::side)
         .def("reflect", &Wall<3>::reflect)
+        .def("same_as", &Wall<3>::same_as)
         .def_readonly("dim", &Wall<3>::dim)
         .def_readwrite("absorption", &Wall<3>::absorption)
         .def_readwrite("name", &Wall<3>::name)
@@ -162,7 +130,6 @@
         .def_readonly("normal", &Wall<3>::normal)
         .def_readonly("basis", &Wall<3>::basis)
         .def_readonly("flat_corners", &Wall<3>::flat_corners)
->>>>>>> 934c0e0b
         ;
 
     py::enum_<Wall<3>::Isect>(wall_cls, "Isect")
@@ -183,6 +150,7 @@
         .def("intersects", &Wall<2>::intersects)
         .def("side", &Wall<2>::side)
         .def("reflect", &Wall<2>::reflect)
+        .def("same_as", &Wall<2>::same_as)
         .def_readonly("dim", &Wall<2>::dim)
         .def_readwrite("absorption", &Wall<2>::absorption)
         .def_readwrite("name", &Wall<2>::name)
