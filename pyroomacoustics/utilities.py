import numpy as np
<<<<<<< HEAD
from parameters import constants


def to_16b(signal):
    '''
    converts float 32 bit signal (-1 to 1) to a signed 16 bits representation
    No clipping in performed, you are responsible to ensure signal is within
    the correct interval.
    '''
    return ((2**15-1)*signal).astype(np.int16)
=======

import constants
>>>>>>> 0f5c1aa6


def clip(signal, high, low):
    """Clip a signal from above at high and from below at low."""
    s = signal.copy()

    s[np.where(s > high)] = high
    s[np.where(s < low)] = low

    return s


def normalize(signal, bits=None):
    """
    normalize to be in a given range. The default is to normalize the maximum
    amplitude to be one. An optional argument allows to normalize the signal
    to be within the range of a given signed integer representation of bits.
    """

    s = signal.copy()

    s /= np.abs(s).max()

    # if one wants to scale for bits allocated
    if bits is not None:
        s *= 2 ** (bits - 1)
        s = clip(signal, 2 ** (bits - 1) - 1, -2 ** (bits - 1))

    return s


def normalize_pwr(sig1, sig2):
    """Normalize sig1 to have the same power as sig2."""

    # average power per sample
    p1 = np.mean(sig1 ** 2)
    p2 = np.mean(sig2 ** 2)

    # normalize
    return sig1.copy() * np.sqrt(p2 / p1)


<<<<<<< HEAD
def highpass(signal, Fs, fc=None, plot=False):
    '''
    Filter out the really low frequencies, default is below 50Hz
    '''
=======
def highpass(signal, Fs, fc=constants.fc_hp, plot=False):
    """Filter out the really low frequencies, default is below 50Hz."""
>>>>>>> 0f5c1aa6

    if fc is None:
        fc = constants.get('fc_hp')

    # have some predefined parameters
    rp = 5  # minimum ripple in dB in pass-band
    rs = 60   # minimum attenuation in dB in stop-band
    n = 4    # order of the filter
    type = 'butter'

    # normalized cut-off frequency
    wc = 2. * fc / Fs

    # design the filter
    from scipy.signal import iirfilter, lfilter, freqz
    b, a = iirfilter(n, Wn=wc, rp=rp, rs=rs, btype='highpass', ftype=type)

    # plot frequency response of filter if requested
    if (plot):
        import matplotlib.pyplot as plt
        w, h = freqz(b, a)

        plt.figure()
        plt.title('Digital filter frequency response')
        plt.plot(w, 20 * np.log10(np.abs(h)))
        plt.title('Digital filter frequency response')
        plt.ylabel('Amplitude Response [dB]')
        plt.xlabel('Frequency (rad/sample)')
        plt.grid()

    # apply the filter
    signal = lfilter(b, a, signal.copy())

    return signal


def time_dB(signal, Fs, bits=16):
    """
    Compute the signed dB amplitude of the oscillating signal
    normalized wrt the number of bits used for the signal.
    """

    import matplotlib.pyplot as plt

    # min dB (least significant bit in dB)
    lsb = -20 * np.log10(2.) * (bits - 1)

    # magnitude in dB (clipped)
    pos = clip(signal, 2. ** (bits - 1) - 1, 1.) / 2. ** (bits - 1)
    neg = -clip(signal, -1., -2. ** (bits - 1)) / 2. ** (bits - 1)

    mag_pos = np.zeros(signal.shape)
    Ip = np.where(pos > 0)
    mag_pos[Ip] = 20 * np.log10(pos[Ip]) + lsb + 1

    mag_neg = np.zeros(signal.shape)
    In = np.where(neg > 0)
    mag_neg[In] = 20 * np.log10(neg[In]) + lsb + 1

    plt.plot(np.arange(len(signal)) / float(Fs), mag_pos - mag_neg)
    plt.xlabel('Time [s]')
    plt.ylabel('Amplitude [dB]')
    plt.axis('tight')
    plt.ylim(lsb-1, -lsb+1)

    # draw ticks corresponding to decibels
    div = 20
    n = int(-lsb/div)+1
    yticks = np.zeros(2*n)
    yticks[:n] = lsb - 1 + np.arange(0, n*div, div)
    yticks[n:] = -lsb + 1 - np.arange((n-1)*div, -1, -div)
    yticklabels = np.zeros(2*n)
    yticklabels = range(0, -n*div, -div) + range(-(n-1)*div, 1, div)
    plt.setp(plt.gca(), 'yticks', yticks)
    plt.setp(plt.gca(), 'yticklabels', yticklabels)

    plt.setp(plt.getp(plt.gca(), 'ygridlines'), 'ls', '--')


def spectrum(signal, Fs, N):

    import stft
    import windows

    F = stft.stft(signal, N, N / 2, win=windows.hann(N))
    stft.spectroplot(F.T, N, N / 2, Fs)


def dB(signal, power=False):
    if power is True:
        return 10*np.log10(np.abs(signal))
    else:
        return 20*np.log10(np.abs(signal))


def comparePlot(signal1, signal2, Fs, fft_size=512, norm=False, equal=False, title1=None, title2=None):

    import matplotlib.pyplot as plt

    td_amp = np.maximum(np.abs(signal1).max(), np.abs(signal2).max())

    if norm:
        if equal:
            signal1 /= np.abs(signal1).max()
            signal2 /= np.abs(signal2).max()
        else:
            signal1 /= td_amp
            signal2 /= td_amp
        td_amp = 1.

    plt.subplot(2, 2, 1)
    plt.plot(np.arange(len(signal1))/float(Fs), signal1)
    plt.axis('tight')
    plt.ylim(-td_amp, td_amp)
    if title1 is not None:
        plt.title(title1)

    plt.subplot(2, 2, 2)
    plt.plot(np.arange(len(signal2))/float(Fs), signal2)
    plt.axis('tight')
    plt.ylim(-td_amp, td_amp)
    if title2 is not None:
        plt.title(title2)

    import stft
    import windows

    eps = constants.get('eps')

    F1 = stft.stft(signal1, fft_size, fft_size / 2, win=windows.hann(fft_size))
    F2 = stft.stft(signal2, fft_size, fft_size / 2, win=windows.hann(fft_size))

    # try a fancy way to set the scale to avoid having the spectrum
    # dominated by a few outliers
    p_min = 1
    p_max = 99.5
    all_vals = np.concatenate((dB(F1+eps), dB(F2+eps))).flatten()
    vmin, vmax = np.percentile(all_vals, [p_min, p_max])

    cmap = 'jet'
    interpolation = 'sinc'

    plt.subplot(2, 2, 3)
    stft.spectroplot(F1.T, fft_size, fft_size / 2, Fs, vmin=vmin, vmax=vmax,
                    cmap=plt.get_cmap(cmap), interpolation=interpolation)

    plt.subplot(2, 2, 4)
    stft.spectroplot(F2.T, fft_size, fft_size / 2, Fs, vmin=vmin, vmax=vmax,
            cmap=plt.get_cmap(cmap), interpolation=interpolation)


def real_spectrum(signal, axis=-1, **kwargs):

    import matplotlib.pyplot as plt

    P = dB(np.fft.rfft(signal, axis=axis))
    f = np.arange(P.shape[axis])/float(2*P.shape[axis])

    plt.plot(f, P, **kwargs)


def convmtx(x, n):
    """
    Create a convolution matrix H for the vector x of size len(x) times n.
    Then, the result of np.dot(H,v) where v is a vector of length n is the same
    as np.convolve(x, v).
    """

    import scipy as s

    c = np.concatenate((x, np.zeros(n-1)))
    r = np.zeros(n)

    return s.linalg.toeplitz(c, r)


def prony(x, p, q):
    """
    Prony's Method from Monson H. Hayes' Statistical Signal Processing, p. 154

    Arguments
    ---------

    x: signal to model
    p: order of denominator
    q: order of numerator

    Returns
    -------

    a: numerator coefficients
    b: denominator coefficients
    err: the squared error of approximation
    """

    nx = x.shape[0]

    if (p+q >= nx):
        raise NameError('Model order too large')

    X = convmtx(x, p+1)

    Xq = X[q:nx+p-1, 0:p]

    a = np.concatenate((np.ones(1), -np.linalg.lstsq(Xq, X[q+1:nx+p, 0])[0]))
    b = np.dot(X[0:q+1, 0:p+1], a)

    err = np.inner(np.conj(x[q+1:nx]), np.dot(X[q+1:nx, :p+1], a))

    return a, b, err


def shanks(x, p, q):
    """
    Shank's Method from Monson H. Hayes' Statistical Signal Processing, p. 154

    Arguments
    ---------

    x: signal to model
    p: order of denominator
    q: order of numerator

    Returns
    -------

    a: numerator coefficients
    b: denominator coefficients
    err: the squared error of approximation
    """

    from scipy import signal

    nx = x.shape[0]

    if (p+q >= nx):
        raise NameError('Model order too large')

    a = prony(x, p, q)[0]

    u = np.zeros(nx)
    u[0] = 1.

    g = signal.lfilter(np.ones(1), a, u)

    G = convmtx(g, q+1)
    b = np.linalg.lstsq(G[:nx, :], x)[0]
    err = np.inner(np.conj(x), x) - np.inner(np.conj(x), np.dot(G[:nx, :q+1], b))

    return a, b, err


def lowPassDirac(t0, alpha, Fs, N):
    """
    Creates a vector containing a lowpass Dirac of duration T sampled at Fs
    with delay t0 and attenuation alpha.

    If t0 and alpha are 2D column vectors of the same size, then the function
    returns a matrix with each line corresponding to pair of t0/alpha values.
    """

    return alpha*np.sinc(np.arange(N) - Fs*t0)


def levinson(r, b):
    """
    levinson(r,b)

    Solve a system of the form Rx=b where R is hermitian toeplitz matrix and b
    is any vector using the generalized Levinson recursion as described in M.H.
    Hayes, Statistical Signal Processing and Modelling, p. 268.

    Arguments
    ---------
    r: First column of R, toeplitz hermitian matrix.
    b: The right-hand argument. If b is a matrix, the system is solved
       for every column vector in b.

    Return
    ------
    The solution of the linear system Rx = b.
    """

    p = b.shape[0]

    a = np.array([1])
    x = b[np.newaxis, 0, ]/r[0]
    epsilon = r[0]

    for j in np.arange(1, p):

        g = np.sum(np.conj(r[1:j+1])*a[::-1])
        gamma = -g/epsilon
        a = np.concatenate((a, np.zeros(1))) + gamma*np.concatenate((np.zeros(1), np.conj(a[::-1])))
        epsilon = epsilon*(1 - np.abs(gamma)**2)
        delta = np.dot(np.conj(r[1:j+1]), np.flipud(x))
        q = (b[j, ] - delta)/epsilon
        x = np.concatenate((x, np.zeros(1 if len(b.shape) == 1 else (1, b.shape[1]))), axis=0) + q*np.conj(a[::-1, np.newaxis])

    return x

    
    
"""
GEOMETRY UTILITIES
"""
def angle_from_points(x1, x2):
    return np.angle((x1[0, 0]-x2[0, 0]) + 1j*(x1[1, 0] - x2[1, 0]))


def area(corners):
    """
    Computes the signed area of a 2D surface represented by its corners.
    
    :arg corners: (np.array 2xN, N>2) list of coordinates of the corners forming the surface
    
    :returns: (float) area of the surface
        positive area means clockwise ordered corners.
        negative area means anti-clockwise ordered corners.
    """

    x = corners[0, :] - corners[0, xrange(-1, corners.shape[1]-1)]
    y = corners[1, :] + corners[1, xrange(-1, corners.shape[1]-1)]
    return -0.5 * (x * y).sum()


def ccw3p(p):
    """
    Computes the orientation of three 2D points.
    
    :arg p: (np.array dim 2x3) coordinates of three 2D points
    
    :returns: (int) orientation of the given triangle
        1 if triangle vertices are counter-clockwise
        -1 if triangle vertices are clock-wise
        0 if vertices are colinear

    :ref: https://en.wikipedia.org/wiki/Curve_orientation
    """
    if (p.shape != (2, 3)):
        raise NameError(
            'Room.ccw3p is for three 2D points, input is 2x3 ndarray')
    d = (p[0, 1] - p[0, 0]) * (p[1, 2] - p[1, 0]) - \
        (p[0, 2] - p[0, 0]) * (p[1, 1] - p[1, 0])

    if (np.abs(d) < constants.eps):
        return 0
    elif (d > 0):
        return 1
    else:
        return -1<|MERGE_RESOLUTION|>--- conflicted
+++ resolved
@@ -1,5 +1,4 @@
 import numpy as np
-<<<<<<< HEAD
 from parameters import constants
 
 
@@ -10,10 +9,6 @@
     the correct interval.
     '''
     return ((2**15-1)*signal).astype(np.int16)
-=======
-
-import constants
->>>>>>> 0f5c1aa6
 
 
 def clip(signal, high, low):
@@ -56,15 +51,8 @@
     return sig1.copy() * np.sqrt(p2 / p1)
 
 
-<<<<<<< HEAD
 def highpass(signal, Fs, fc=None, plot=False):
-    '''
-    Filter out the really low frequencies, default is below 50Hz
-    '''
-=======
-def highpass(signal, Fs, fc=constants.fc_hp, plot=False):
-    """Filter out the really low frequencies, default is below 50Hz."""
->>>>>>> 0f5c1aa6
+    """ Filter out the really low frequencies, default is below 50Hz """
 
     if fc is None:
         fc = constants.get('fc_hp')
